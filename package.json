--- conflicted
+++ resolved
@@ -1,10 +1,6 @@
 {
   "name": "obj2gltf",
-<<<<<<< HEAD
-  "version": "1.3.0",
-=======
   "version": "2.0.0",
->>>>>>> b2e4fb6d
   "description": "Convert OBJ model format to glTF",
   "license": "Apache-2.0",
   "contributors": [
