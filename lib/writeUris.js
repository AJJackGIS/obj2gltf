'use strict';
var Cesium = require('cesium');
var fsExtra = require('fs-extra');
var mime = require('mime');
var path = require('path');
var Promise = require('bluebird');

var fsExtraOutputFile = Promise.promisify(fsExtra.outputFile);

var RuntimeError = Cesium.RuntimeError;

module.exports = writeUris;

/**
 * Write glTF resources as embedded data uris or external files.
 *
 * @param {Object} gltf The glTF asset.
 * @param {String} gltfPath Path where the glTF will be saved.
 * @param {String} resourcesDirectory Path where separate resources will be saved.
 * @param {Object} options An object with the following properties:
 * @param {Boolean} options.separate Writes out separate buffers.
 * @param {Boolean} options.separateTextures Write out separate textures only.
 * @returns {Promise} A promise that resolves to the glTF asset.
 *
 * @private
 */
function writeUris(gltf, gltfPath, resourcesDirectory, options) {
    var separate = options.separate;
    var separateTextures = options.separateTextures;

    var promises = [];

    var buffer = gltf.buffers[0];
    var bufferByteLength = buffer.extras._obj2gltf.source.length;

    var texturesByteLength = 0;
    var images = gltf.images;
    var imagesLength = images.length;
    for (var i = 0; i < imagesLength; ++i) {
        texturesByteLength += images[i].extras._obj2gltf.source.length;
    }

    // Buffers larger than ~192MB cannot be base64 encoded due to a NodeJS limitation. Source: https://github.com/nodejs/node/issues/4266
    var exceedsMaximum = (texturesByteLength + bufferByteLength > 201326580);

    if (exceedsMaximum && !separate) {
        return Promise.reject(new RuntimeError('Buffers and textures are too large to encode in the glTF. Use the --separate flag instead.'));
    }

    var name = path.basename(gltfPath, path.extname(gltfPath));

    if (separate) {
        promises.push(writeSeparateBuffer(gltf, resourcesDirectory, name));
    } else {
        writeEmbeddedBuffer(gltf);
    }

    if (separateTextures) {
        promises.push(writeSeparateTextures(gltf, resourcesDirectory));
    } else {
        writeEmbeddedTextures(gltf);
    }

    return Promise.all(promises)
        .then(function() {
            deleteExtras(gltf);
            cleanup(gltf);
            return gltf;
        });
}

function deleteExtras(gltf) {
    var buffer = gltf.buffers[0];
    delete buffer.extras;

    var images = gltf.images;
    var imagesLength = images.length;
    for (var i = 0; i < imagesLength; ++i) {
        delete images[i].extras;
    }

    var materials = gltf.materials;
    var materialsLength = materials.length;
    for (var j = 0; j < materialsLength; ++j) {
        delete materials[j].extras;
    }
}

function cleanup(gltf) {
    // Remove empty arrays from top-level items
    for (var key in gltf) {
        if (gltf.hasOwnProperty(key)) {
            var property = gltf[key];
            if (Array.isArray(property) && property.length === 0) {
                delete gltf[key];
            }
        }
    }
}

<<<<<<< HEAD
function writeSeparateBuffer(gltf, gltfPath) {
    var buffer = gltf.buffers[0];
=======
function writeSeparateBuffer(gltf, resourcesDirectory, name) {
    var buffer = gltf.buffers[Object.keys(gltf.buffers)[0]];
>>>>>>> cab89112
    var source = buffer.extras._obj2gltf.source;
    var bufferUri = name + '.bin';
    buffer.uri = bufferUri;
    var bufferPath = path.join(resourcesDirectory, bufferUri);
    return writeUris._outputFile(bufferPath, source);
}

function writeSeparateTextures(gltf, resourcesDirectory) {
    var images = gltf.images;
    return Promise.map(images, function(image) {
        var extras = image.extras._obj2gltf;
        var imageUri = image.name + extras.extension;
        image.uri = imageUri;
        var imagePath = path.join(resourcesDirectory, imageUri);
        return writeUris._outputFile(imagePath, extras.source);
    }, {concurrency : 10});
}

function writeEmbeddedBuffer(gltf) {
    var buffer = gltf.buffers[0];
    var source = buffer.extras._obj2gltf.source;
    buffer.uri = 'data:application/octet-stream;base64,' + source.toString('base64');
}

function writeEmbeddedTextures(gltf) {
    var images = gltf.images;
    var imagesLength = images.length;
    for (var i = 0; i < imagesLength; ++i) {
        var image = images[i];
        var extras = image.extras._obj2gltf;
        image.uri = 'data:' + mime.lookup(extras.extension) + ';base64,' + extras.source.toString('base64');
    }
}

/**
 * Exposed for testing.
 *
 * @private
 */
writeUris._outputFile = fsExtraOutputFile;<|MERGE_RESOLUTION|>--- conflicted
+++ resolved
@@ -98,13 +98,8 @@
     }
 }
 
-<<<<<<< HEAD
-function writeSeparateBuffer(gltf, gltfPath) {
+function writeSeparateBuffer(gltf, resourcesDirectory, name) {
     var buffer = gltf.buffers[0];
-=======
-function writeSeparateBuffer(gltf, resourcesDirectory, name) {
-    var buffer = gltf.buffers[Object.keys(gltf.buffers)[0]];
->>>>>>> cab89112
     var source = buffer.extras._obj2gltf.source;
     var bufferUri = name + '.bin';
     buffer.uri = bufferUri;
