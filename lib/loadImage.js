--- conflicted
+++ resolved
@@ -4,16 +4,10 @@
 var jpeg = require('jpeg-js');
 var path = require('path');
 var PNG = require('pngjs').PNG;
-var Promise = require('bluebird');
-
-<<<<<<< HEAD
-var fsExtraReadFile = Promise.promisify(fsExtra.readFile);
 
 var defaultValue = Cesium.defaultValue;
-=======
 var defined = Cesium.defined;
 var WebGLConstants = Cesium.WebGLConstants;
->>>>>>> 8701c877
 
 module.exports = loadImage;
 
@@ -29,15 +23,11 @@
  * @private
  */
 function loadImage(imagePath, options) {
-<<<<<<< HEAD
     options = defaultValue(options, {});
     options.checkTransparency = defaultValue(options.checkTransparency, false);
     options.decode = defaultValue(options.decode, false);
 
-    return fsExtraReadFile(imagePath)
-=======
     return fsExtra.readFile(imagePath)
->>>>>>> 8701c877
         .then(function(data) {
             var extension = path.extname(imagePath).toLowerCase();
 
