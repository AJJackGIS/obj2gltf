--- conflicted
+++ resolved
@@ -1,48 +1,4 @@
 'use strict';
-<<<<<<< HEAD
-var Cesium = require('cesium');
-var Promise = require('bluebird');
-var loadObj = require('../../lib/loadObj');
-var obj2gltf = require('../../lib/obj2gltf');
-
-var Cartesian3 = Cesium.Cartesian3;
-var CesiumMath = Cesium.Math;
-var clone = Cesium.clone;
-var RuntimeError = Cesium.RuntimeError;
-
-var objPath = 'specs/data/box/box.obj';
-var objNormalsPath = 'specs/data/box-normals/box-normals.obj';
-var objUvsPath = 'specs/data/box-uvs/box-uvs.obj';
-var objPositionsOnlyPath = 'specs/data/box-positions-only/box-positions-only.obj';
-var objNegativeIndicesPath = 'specs/data/box-negative-indices/box-negative-indices.obj';
-var objTrianglesPath = 'specs/data/box-triangles/box-triangles.obj';
-var objObjectsPath = 'specs/data/box-objects/box-objects.obj';
-var objGroupsPath = 'specs/data/box-groups/box-groups.obj';
-var objObjectsGroupsPath = 'specs/data/box-objects-groups/box-objects-groups.obj';
-var objObjectsGroupsMaterialsPath = 'specs/data/box-objects-groups-materials/box-objects-groups-materials.obj';
-var objObjectsGroupsMaterialsPath2 = 'specs/data/box-objects-groups-materials-2/box-objects-groups-materials-2.obj';
-var objUsemtlPath = 'specs/data/box-usemtl/box-usemtl.obj';
-var objNoMaterialsPath = 'specs/data/box-no-materials/box-no-materials.obj';
-var objMultipleMaterialsPath = 'specs/data/box-multiple-materials/box-multiple-materials.obj';
-var objUncleanedPath = 'specs/data/box-uncleaned/box-uncleaned.obj';
-var objMtllibPath = 'specs/data/box-mtllib/box-mtllib.obj';
-var objMtllibSpacesPath = 'specs/data/box-mtllib-spaces/box mtllib.obj';
-var objMissingMtllibPath = 'specs/data/box-missing-mtllib/box-missing-mtllib.obj';
-var objMissingUsemtlPath = 'specs/data/box-missing-usemtl/box-missing-usemtl.obj';
-var objUnnamedMaterialPath = 'specs/data/box-unnamed-material/box-unnamed-material.obj';
-var objExternalResourcesPath = 'specs/data/box-external-resources/box-external-resources.obj';
-var objResourcesInRootPath = 'specs/data/box-resources-in-root/box-resources-in-root.obj';
-var objExternalResourcesInRootPath = 'specs/data/box-external-resources-in-root/box-external-resources-in-root.obj';
-var objTexturedPath = 'specs/data/box-textured/box-textured.obj';
-var objMissingTexturePath = 'specs/data/box-missing-texture/box-missing-texture.obj';
-var objSubdirectoriesPath = 'specs/data/box-subdirectories/box-textured.obj';
-var objWindowsPaths = 'specs/data/box-windows-paths/box-windows-paths.obj';
-var objInvalidContentsPath = 'specs/data/box/box.mtl';
-var objConcavePath = 'specs/data/concave/concave.obj';
-var objUnnormalizedPath = 'specs/data/box-unnormalized/box-unnormalized.obj';
-var objMixedAttributesPath = 'specs/data/box-mixed-attributes/box-mixed-attributes.obj';
-var objInvalidPath = 'invalid.obj';
-=======
 const Cesium = require('cesium');
 
 const loadObj = require('../../lib/loadObj');
@@ -72,6 +28,7 @@
 const objMtllibSpacesPath = 'specs/data/box-mtllib-spaces/box mtllib.obj';
 const objMissingMtllibPath = 'specs/data/box-missing-mtllib/box-missing-mtllib.obj';
 const objMissingUsemtlPath = 'specs/data/box-missing-usemtl/box-missing-usemtl.obj';
+const objUnnamedMaterialPath = 'specs/data/box-unnamed-material/box-unnamed-material.obj';
 const objExternalResourcesPath = 'specs/data/box-external-resources/box-external-resources.obj';
 const objResourcesInRootPath = 'specs/data/box-resources-in-root/box-resources-in-root.obj';
 const objExternalResourcesInRootPath = 'specs/data/box-external-resources-in-root/box-external-resources-in-root.obj';
@@ -84,7 +41,6 @@
 const objUnnormalizedPath = 'specs/data/box-unnormalized/box-unnormalized.obj';
 const objMixedAttributesPath = 'specs/data/box-mixed-attributes/box-mixed-attributes.obj';
 const objInvalidPath = 'invalid.obj';
->>>>>>> 924a3733
 
 function getMeshes(data) {
     let meshes = [];
@@ -404,26 +360,16 @@
         expect(data.nodes[0].meshes[0].primitives[0].material).toBe('Material');
     });
 
-<<<<<<< HEAD
-    it('loads obj with unnamed material', function(done) {
-        expect(loadObj(objUnnamedMaterialPath, options)
-            .then(function(data) {
-                expect(data.materials.length).toBe(1);
-                expect(data.nodes[0].meshes[0].primitives[0].material).toBe('');
-            }), done).toResolve();
-    });
-
-    it('loads .mtl outside of the obj directory', function(done) {
-        expect(loadObj(objExternalResourcesPath, options)
-            .then(function(data) {
-                var materials = data.materials;
-                expect(materials.length).toBe(2);
-=======
+    it('loads obj with unnamed material', async () => {
+        const data = await loadObj(objUnnamedMaterialPath, options);
+        expect(data.materials.length).toBe(1);
+        expect(data.nodes[0].meshes[0].primitives[0].material).toBe('');
+    });
+
     it('loads .mtl outside of the obj directory', async () => {
         const data = await loadObj(objExternalResourcesPath, options);
         const materials = data.materials;
         expect(materials.length).toBe(2);
->>>>>>> 924a3733
 
         // .mtl files are loaded in an arbitrary order, so find the "MaterialTextured" material
         const materialTextured = materials[0].name === 'MaterialTextured' ? materials[0] : materials[1];
