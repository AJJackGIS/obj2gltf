language: node_js
node_js:
  - "4"
  - "6"
script:
  - npm run jsHint -- --failTaskOnError
  - npm run test -- --failTaskOnError --suppressPassed
<<<<<<< HEAD

after_success:
  ## We only need to run coveralls for one node version (doesn't matter which one).
  ## We also ignore publishing failures, since restarting an existing travis build would otherwise break.
  - if [$(node --version) == v6*]; then npm run coverage && npm run coveralls; fi
=======
after_success:
## We only need to run coveralls for one node version (doesn't matter which one).
## We also ignore publishing failures, since restarting an existing travis build would otherwise break.
  - if node --version | grep -q ^v6 ; npm run coveralls ; fi
>>>>>>> 233d163b
<|MERGE_RESOLUTION|>--- conflicted
+++ resolved
@@ -5,15 +5,8 @@
 script:
   - npm run jsHint -- --failTaskOnError
   - npm run test -- --failTaskOnError --suppressPassed
-<<<<<<< HEAD
 
 after_success:
   ## We only need to run coveralls for one node version (doesn't matter which one).
   ## We also ignore publishing failures, since restarting an existing travis build would otherwise break.
-  - if [$(node --version) == v6*]; then npm run coverage && npm run coveralls; fi
-=======
-after_success:
-## We only need to run coveralls for one node version (doesn't matter which one).
-## We also ignore publishing failures, since restarting an existing travis build would otherwise break.
-  - if node --version | grep -q ^v6 ; npm run coveralls ; fi
->>>>>>> 233d163b
+  - if [$(node --version) == v6*]; then npm run coverage && npm run coveralls; fi